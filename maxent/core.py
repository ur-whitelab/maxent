import numpy as np
import tensorflow as tf
from math import sqrt
from typing import *

EPS = np.finfo(np.float32).tiny
<<<<<<< HEAD
#: Array-like type
=======
>>>>>>> 44355a5e
Array = Union[np.ndarray, tf.TensorArray, float, List[float]]


class Prior:
    """Prior distribution for expected deviation from target for restraint"""

    def expected(self, l: float) -> float:
<<<<<<< HEAD
        """Expected disagreement

        :param l: The lagrange multiplier
        :return: expected disagreement
        """
=======
        """Returns expected disagreement"""
>>>>>>> 44355a5e
        raise NotImplementedError()


class EmptyPrior(Prior):
    """No prior deviation from target for restraint (exact agreement)"""

    def expected(self, l: float):
        return 0.0


class Laplace(Prior):
<<<<<<< HEAD
    """Laplace distribution prior expected deviation from target for restraint

    :param sigma: Parameter for Laplace prior - higher means more allowable disagreement
    """

    def __init__(self, sigma: float) -> float:
=======
    """Laplace distribution prior expected deviation from target for restraint"""

    def __init__(self, sigma: float) -> float:
        """Parameter for Laplace prior - higher means more allowable disagreement"""
>>>>>>> 44355a5e
        self.sigma = sigma

    def expected(self, l: float) -> float:
        return -1.0 * l * self.sigma ** 2 / (1.0 - l ** 2 * self.sigma ** 2 / 2)


class Restraint:
<<<<<<< HEAD
    """Restraint - includes function, target, and prior belief in deviation from target

    :param fxn: callable that returns scalar
    :param target: desired scalar value
    :param prior: prior is a :class:`Prior` for expected deviation from that target
    """

    def __init__(self, fxn: Callable[[Array], float], target: float, prior: Prior):

=======
    """Restraint - includes function, target, and prior belief in deviation from target"""

    def __init__(self, fxn: Callable[[Array], float], target: float, prior: Prior):
        """fxn is callable that returns scalar, target is desired scalar value, and prior
        is a distribution for expected deviation from that target"""
>>>>>>> 44355a5e
        self.target = target
        self.fxn = fxn
        self.prior = prior

    def __call__(self, traj: Array) -> float:
        return self.fxn(traj) - self.target


<<<<<<< HEAD
class _ReweightLayerLaplace(tf.keras.layers.Layer):
    """Trainable layer containing weights for maxent method"""

    def __init__(self, sigmas: Array):
        super(_ReweightLayerLaplace, self).__init__()
=======
class ReweightLayerLaplace(tf.keras.layers.Layer):
    """Trainable layer containing weights for maxent method"""

    def __init__(self, sigmas: Array):
        super(ReweightLayerLaplace, self).__init__()
>>>>>>> 44355a5e
        l_init = tf.random_uniform_initializer(-1, 1)
        restraint_dim = len(sigmas)
        self.l = tf.Variable(
            initial_value=l_init(shape=(restraint_dim,), dtype="float32"),
            trainable=True,
            name="maxent-lambda",
            constraint=lambda x: tf.clip_by_value(
                x, -sqrt(2) / (1e-10 + sigmas), sqrt(2) / (1e-10 + sigmas)
            ),
        )
        self.sigmas = sigmas

    def call(self, gk: Array, input_weights: Array = None) -> tf.TensorArray:
        # add priors
        mask = tf.cast(tf.equal(self.sigmas, 0), tf.float32)
        two_sig = tf.math.divide_no_nan(sqrt(2), self.sigmas)
        prior_term = mask * tf.math.log(
            tf.clip_by_value(
                1.0 / (self.l + two_sig) + 1.0 / (two_sig - self.l), 1e-20, 1e8
            )
        )
        # sum-up constraint terms
        logits = tf.reduce_sum(
            -self.l[tf.newaxis, :] * gk + prior_term[tf.newaxis, :], axis=1
        )
        # compute per-trajectory weights
        weights = tf.math.softmax(logits)
        if input_weights is not None:
            weights = weights * tf.reshape(input_weights, (-1,))
            weights /= tf.reduce_sum(weights)
        self.add_metric(
            tf.reduce_sum(-weights * tf.math.log(weights + 1e-30)),
            aggregation="mean",
            name="weight-entropy",
        )
        return weights


<<<<<<< HEAD
class _AvgLayerLaplace(tf.keras.layers.Layer):
    """Layer that returns reweighted expected value for observations"""

    def __init__(self, reweight_layer: _ReweightLayerLaplace):
        super(_AvgLayerLaplace, self).__init__()
        if type(reweight_layer) != _ReweightLayerLaplace:
=======
class AvgLayerLaplace(tf.keras.layers.Layer):
    """Layer that returns reweighted expected value for observations"""

    def __init__(self, reweight_layer: ReweightLayerLaplace):
        super(AvgLayerLaplace, self).__init__()
        if type(reweight_layer) != ReweightLayerLaplace:
>>>>>>> 44355a5e
            raise TypeError()
        self.rl = reweight_layer

    def call(self, gk: Array, weights: Array) -> tf.TensorArray:
        # sum over trajectories
        e_gk = tf.reduce_sum(gk * weights[:, tf.newaxis], axis=0)
        # add laplace term
        # cannot rely on mask due to no clip
        err_e_gk = e_gk + -1.0 * self.rl.l * self.rl.sigmas ** 2 / (
            1.0 - self.rl.l ** 2 * self.rl.sigmas ** 2 / 2
        )
        return err_e_gk


<<<<<<< HEAD
class _ReweightLayer(tf.keras.layers.Layer):
    """Trainable layer containing weights for maxent method"""

    def __init__(self, restraint_dim: int):
        super(_ReweightLayer, self).__init__()
=======
class ReweightLayer(tf.keras.layers.Layer):
    """Trainable layer containing weights for maxent method"""

    def __init__(self, restraint_dim: int):
        super(ReweightLayer, self).__init__()
>>>>>>> 44355a5e
        l_init = tf.zeros_initializer()
        self.l = tf.Variable(
            initial_value=l_init(shape=(restraint_dim,), dtype="float32"),
            trainable=True,
            name="maxent-lambda",
        )

    def call(self, gk: Array, input_weights: Array = None) -> tf.TensorArray:
        # sum-up constraint terms
        logits = tf.reduce_sum(-self.l[tf.newaxis, :] * gk, axis=1)
        # compute per-trajectory weights
        weights = tf.math.softmax(logits)
        if input_weights is not None:
            weights = weights * tf.reshape(input_weights, (-1,))
            weights /= tf.reduce_sum(weights)
        self.add_metric(
            tf.reduce_sum(-weights * tf.math.log(weights + 1e-30)),
            aggregation="mean",
            name="weight-entropy",
        )
        return weights


<<<<<<< HEAD
class _AvgLayer(tf.keras.layers.Layer):
    """Layer that returns reweighted expected value for observations"""

    def __init__(self, reweight_layer: _ReweightLayer):
        super(_AvgLayer, self).__init__()
        if type(reweight_layer) != _ReweightLayer:
=======
class AvgLayer(tf.keras.layers.Layer):
    """Layer that returns reweighted expected value for observations"""

    def __init__(self, reweight_layer: ReweightLayer):
        super(AvgLayer, self).__init__()
        if type(reweight_layer) != ReweightLayer:
>>>>>>> 44355a5e
            raise TypeError()
        self.rl = reweight_layer

    def call(self, gk: Array, weights: Array) -> tf.TensorArray:
        # sum over trajectories
        e_gk = tf.reduce_sum(gk * weights[:, tf.newaxis], axis=0)
        return e_gk


def _compute_restraints(trajs, restraints):
    N = trajs.shape[0]
    K = len(restraints)
    gk = np.empty((N, K))
    for i in range(N):
        gk[i, :] = [r(trajs[i]) for r in restraints]
    return gk


class MaxentModel(tf.keras.Model):
<<<<<<< HEAD
    """Keras Maximum entropy model

    :param restraints: List of :class:`Restraint`
    :param name: Name of model
    """
=======
    """Keras Maximum entropy model"""
>>>>>>> 44355a5e

    def __init__(
        self, restraints: List[Restraint], name: str = "maxent-model", **kwargs
    ):
        super(MaxentModel, self).__init__(name=name, **kwargs)
        self.restraints = restraints
        restraint_dim = len(restraints)
        # identify prior
        prior = type(restraints[0].prior)
        # double-check
        for r in restraints:
            if type(r.prior) != prior:
                raise ValueError("Can only do restraints of one type")
        if prior == Laplace:
            sigmas = np.array([r.prior.sigma for r in restraints], dtype=np.float32)
            self.weight_layer = _ReweightLayerLaplace(sigmas)
            self.avg_layer = _AvgLayerLaplace(self.weight_layer)
        else:
            self.weight_layer = _ReweightLayer(restraint_dim)
            self.avg_layer = _AvgLayer(self.weight_layer)
        self.lambdas = self.weight_layer.l
        self.prior = prior

    def reset_weights(self):
        """Zero out the weights of the model"""
        w = self.weight_layer.get_weights()
        self.weight_layer.set_weights(tf.zeros_like(w))

<<<<<<< HEAD
    def call(self, inputs: Union[Array, List[Array], Tuple[Array]]) -> tf.TensorArray:
        """Compute reweighted restraint values

        :param inputs: Restraint values
        :return: Weighted restraint values
        """
=======
    def call(self, inputs: Union[List[Array], Tuple[Array]]) -> tf.TensorArray:
>>>>>>> 44355a5e
        input_weights = None
        if (type(inputs) == tuple or type(inputs) == list) and len(inputs) == 2:
            input_weights = inputs[1]
            inputs = inputs[0]
        weights = self.weight_layer(inputs, input_weights=input_weights)
        wgk = self.avg_layer(inputs, weights)
        return wgk

    def fit(
        self,
        trajs: Array,
        input_weights: Array = None,
        batch_size: int = None,
        **kwargs
    ) -> tf.keras.callbacks.History:
<<<<<<< HEAD
        """Fit to given observations with restraints

        :param trajs: Observations, which can be input to :class:`Restraint`
        :param input_weights: Array of weights which will be start
        :param batch_size: Almost always should be equal to number of trajs, unless you want to mix your Lagrange multipliers across trajectories
        :param kwargs: See :class:tf.keras.Model ``fit`` method for further optional arguments, like ``verbose=0`` to hide output
        :return: The history of fit
        """
=======
>>>>>>> 44355a5e
        gk = _compute_restraints(trajs, self.restraints)
        inputs = gk.astype(np.float32)
        if batch_size is None:
            batch_size = len(gk)
        if input_weights is None:
            input_weights = tf.ones((tf.shape(gk)[0], 1))
        result = super(MaxentModel, self).fit(
            [inputs, input_weights], tf.zeros_like(gk), batch_size=batch_size, **kwargs
        )
        self.traj_weights = self.weight_layer(inputs, input_weights)
        self.restraint_values = gk
        return result<|MERGE_RESOLUTION|>--- conflicted
+++ resolved
@@ -4,10 +4,7 @@
 from typing import *
 
 EPS = np.finfo(np.float32).tiny
-<<<<<<< HEAD
 #: Array-like type
-=======
->>>>>>> 44355a5e
 Array = Union[np.ndarray, tf.TensorArray, float, List[float]]
 
 
@@ -15,15 +12,11 @@
     """Prior distribution for expected deviation from target for restraint"""
 
     def expected(self, l: float) -> float:
-<<<<<<< HEAD
         """Expected disagreement
 
         :param l: The lagrange multiplier
         :return: expected disagreement
         """
-=======
-        """Returns expected disagreement"""
->>>>>>> 44355a5e
         raise NotImplementedError()
 
 
@@ -35,19 +28,12 @@
 
 
 class Laplace(Prior):
-<<<<<<< HEAD
     """Laplace distribution prior expected deviation from target for restraint
 
     :param sigma: Parameter for Laplace prior - higher means more allowable disagreement
     """
 
     def __init__(self, sigma: float) -> float:
-=======
-    """Laplace distribution prior expected deviation from target for restraint"""
-
-    def __init__(self, sigma: float) -> float:
-        """Parameter for Laplace prior - higher means more allowable disagreement"""
->>>>>>> 44355a5e
         self.sigma = sigma
 
     def expected(self, l: float) -> float:
@@ -55,7 +41,6 @@
 
 
 class Restraint:
-<<<<<<< HEAD
     """Restraint - includes function, target, and prior belief in deviation from target
 
     :param fxn: callable that returns scalar
@@ -64,14 +49,6 @@
     """
 
     def __init__(self, fxn: Callable[[Array], float], target: float, prior: Prior):
-
-=======
-    """Restraint - includes function, target, and prior belief in deviation from target"""
-
-    def __init__(self, fxn: Callable[[Array], float], target: float, prior: Prior):
-        """fxn is callable that returns scalar, target is desired scalar value, and prior
-        is a distribution for expected deviation from that target"""
->>>>>>> 44355a5e
         self.target = target
         self.fxn = fxn
         self.prior = prior
@@ -80,19 +57,11 @@
         return self.fxn(traj) - self.target
 
 
-<<<<<<< HEAD
 class _ReweightLayerLaplace(tf.keras.layers.Layer):
     """Trainable layer containing weights for maxent method"""
 
     def __init__(self, sigmas: Array):
         super(_ReweightLayerLaplace, self).__init__()
-=======
-class ReweightLayerLaplace(tf.keras.layers.Layer):
-    """Trainable layer containing weights for maxent method"""
-
-    def __init__(self, sigmas: Array):
-        super(ReweightLayerLaplace, self).__init__()
->>>>>>> 44355a5e
         l_init = tf.random_uniform_initializer(-1, 1)
         restraint_dim = len(sigmas)
         self.l = tf.Variable(
@@ -131,21 +100,12 @@
         return weights
 
 
-<<<<<<< HEAD
 class _AvgLayerLaplace(tf.keras.layers.Layer):
     """Layer that returns reweighted expected value for observations"""
 
     def __init__(self, reweight_layer: _ReweightLayerLaplace):
         super(_AvgLayerLaplace, self).__init__()
         if type(reweight_layer) != _ReweightLayerLaplace:
-=======
-class AvgLayerLaplace(tf.keras.layers.Layer):
-    """Layer that returns reweighted expected value for observations"""
-
-    def __init__(self, reweight_layer: ReweightLayerLaplace):
-        super(AvgLayerLaplace, self).__init__()
-        if type(reweight_layer) != ReweightLayerLaplace:
->>>>>>> 44355a5e
             raise TypeError()
         self.rl = reweight_layer
 
@@ -159,20 +119,12 @@
         )
         return err_e_gk
 
-
-<<<<<<< HEAD
+      
 class _ReweightLayer(tf.keras.layers.Layer):
     """Trainable layer containing weights for maxent method"""
 
     def __init__(self, restraint_dim: int):
         super(_ReweightLayer, self).__init__()
-=======
-class ReweightLayer(tf.keras.layers.Layer):
-    """Trainable layer containing weights for maxent method"""
-
-    def __init__(self, restraint_dim: int):
-        super(ReweightLayer, self).__init__()
->>>>>>> 44355a5e
         l_init = tf.zeros_initializer()
         self.l = tf.Variable(
             initial_value=l_init(shape=(restraint_dim,), dtype="float32"),
@@ -196,21 +148,12 @@
         return weights
 
 
-<<<<<<< HEAD
 class _AvgLayer(tf.keras.layers.Layer):
     """Layer that returns reweighted expected value for observations"""
 
     def __init__(self, reweight_layer: _ReweightLayer):
         super(_AvgLayer, self).__init__()
         if type(reweight_layer) != _ReweightLayer:
-=======
-class AvgLayer(tf.keras.layers.Layer):
-    """Layer that returns reweighted expected value for observations"""
-
-    def __init__(self, reweight_layer: ReweightLayer):
-        super(AvgLayer, self).__init__()
-        if type(reweight_layer) != ReweightLayer:
->>>>>>> 44355a5e
             raise TypeError()
         self.rl = reweight_layer
 
@@ -230,15 +173,11 @@
 
 
 class MaxentModel(tf.keras.Model):
-<<<<<<< HEAD
     """Keras Maximum entropy model
 
     :param restraints: List of :class:`Restraint`
     :param name: Name of model
     """
-=======
-    """Keras Maximum entropy model"""
->>>>>>> 44355a5e
 
     def __init__(
         self, restraints: List[Restraint], name: str = "maxent-model", **kwargs
@@ -267,16 +206,12 @@
         w = self.weight_layer.get_weights()
         self.weight_layer.set_weights(tf.zeros_like(w))
 
-<<<<<<< HEAD
     def call(self, inputs: Union[Array, List[Array], Tuple[Array]]) -> tf.TensorArray:
         """Compute reweighted restraint values
 
         :param inputs: Restraint values
         :return: Weighted restraint values
         """
-=======
-    def call(self, inputs: Union[List[Array], Tuple[Array]]) -> tf.TensorArray:
->>>>>>> 44355a5e
         input_weights = None
         if (type(inputs) == tuple or type(inputs) == list) and len(inputs) == 2:
             input_weights = inputs[1]
@@ -292,7 +227,6 @@
         batch_size: int = None,
         **kwargs
     ) -> tf.keras.callbacks.History:
-<<<<<<< HEAD
         """Fit to given observations with restraints
 
         :param trajs: Observations, which can be input to :class:`Restraint`
@@ -301,8 +235,6 @@
         :param kwargs: See :class:tf.keras.Model ``fit`` method for further optional arguments, like ``verbose=0`` to hide output
         :return: The history of fit
         """
-=======
->>>>>>> 44355a5e
         gk = _compute_restraints(trajs, self.restraints)
         inputs = gk.astype(np.float32)
         if batch_size is None:
