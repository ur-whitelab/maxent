import maxent
import unittest
import numpy as np
import numpy.testing as npt
import tensorflow as tf
import tensorflow_probability as tfp

tfd = tfp.distributions

np.random.seed(0)
tf.random.set_seed(0)


class TestPriors(unittest.TestCase):
    def test_empty(self):
        p = maxent.EmptyPrior()
        assert p.expected(1) == 0

    def test_laplace(self):
        p = maxent.Laplace(0.1)

    def test_restraint(self):
        r = maxent.Restraint(lambda x: x ** 2, 4, maxent.EmptyPrior())
        assert r(2) == 0


class TestLayers(unittest.TestCase):
    def test_rw_layer(self):
        l = maxent._ReweightLayer(10)
        w = l(np.arange(10, dtype=np.float32))
        assert len(w) == 1

    def test_avg_layer(self):
        l = maxent._ReweightLayer(10)
        la = maxent._AvgLayer(l)
        gk = np.arange(10, dtype=np.float32)
        w = l(gk)
        la(gk, w)

    def test_lrw_layer(self):
<<<<<<< HEAD
        l = maxent._ReweightLayerLaplace(np.random.normal(size=10).astype(np.float32))
=======
        l = maxent.ReweightLayerLaplace(np.random.normal(size=10).astype(np.float32))
>>>>>>> 44355a5e
        w = l(np.arange(10, dtype=np.float32))
        assert len(w) == 1

    def test_lavg_layer(self):
<<<<<<< HEAD
        l = maxent._ReweightLayerLaplace(np.random.normal(size=10).astype(np.float32))
        la = maxent._AvgLayerLaplace(l)
=======
        l = maxent.ReweightLayerLaplace(np.random.normal(size=10).astype(np.float32))
        la = maxent.AvgLayerLaplace(l)
>>>>>>> 44355a5e
        gk = np.arange(10, dtype=np.float32)
        w = l(gk)
        la(gk, w)


class TestModel(unittest.TestCase):
    def test_me(self):
        data = np.random.normal(size=256).astype(np.float32)
        r = maxent.Restraint(lambda x: x ** 2, 2, maxent.EmptyPrior())
        model = maxent.MaxentModel([r])
        model.compile(tf.keras.optimizers.Adam(0.1), "mean_squared_error")
        model.fit(data, epochs=128, verbose=0)
        # check we fit somewhat close
        e = np.sum(data ** 2 * model.traj_weights)
        npt.assert_array_almost_equal(e, 2.0, decimal=2)

    def test_lme(self):
        data = np.random.normal(size=256).astype(np.float32)
        r = maxent.Restraint(lambda x: x ** 2, 2, maxent.Laplace(0.01))
        model = maxent.MaxentModel([r])
        model.compile(tf.keras.optimizers.Adam(0.1), "mean_squared_error")
        model.fit(data, epochs=128, verbose=0)
        # check we fit somewhat close
        e = np.sum(data ** 2 * model.traj_weights)
        npt.assert_array_almost_equal(e, 2.0, decimal=1)


class TestHyperModel(unittest.TestCase):
    def test_reshaper(self):
        # make a model for sampling parameters
        x = np.array([1.0, 1.0])
        i = tf.keras.Input((1,))
        l = maxent.TrainableInputLayer(x)(i)
        d = tfp.layers.DistributionLambda(
            lambda x: tfd.Normal(loc=x[..., 0], scale=tf.math.exp(x[..., 1]))
        )(l)
        model = maxent.ParameterJoint(inputs=i, outputs=[d])
        model.compile(tf.keras.optimizers.Adam(0.1))
        model.sample(1)

    def test_hme(self):
        # make a model for sampling parameters
        x = np.array([1.0, 1.0])
<<<<<<< HEAD
=======
        tf.random.set_seed(0)

>>>>>>> 44355a5e
        i = tf.keras.Input((1,))
        l = maxent.TrainableInputLayer(x)(i)
        d = tfp.layers.DistributionLambda(
            lambda x: tfd.Normal(loc=x[..., 0], scale=tf.math.exp(x[..., 1]))
        )(l)
<<<<<<< HEAD
        model = maxent.ParameterJoint(inputs=i, outputs=[d])
        model.compile(tf.keras.optimizers.Adam(0.1))
=======
        model = maxent.ParameterJoint([lambda x: x], inputs=i, outputs=[d])
        model.compile(tf.keras.optimizers.SGD(0.1))
>>>>>>> 44355a5e

        # make simulator
        def simulate(x):
            y = np.random.normal(loc=x, scale=0.1)
            return y

        # make ME model
        r = maxent.Restraint(lambda x: x, 8, maxent.EmptyPrior())
        hme_model = maxent.HyperMaxentModel([r], model, simulate)
        hme_model.compile(tf.keras.optimizers.Adam(0.5), "mean_squared_error")
        hme_model.fit(epochs=64, outter_epochs=2)
        e = np.sum(hme_model.trajs[:, 0] * hme_model.traj_weights)
        assert abs(e - 8.0) < 0.25


    def test_error(self):
        # make a model for sampling parameters
        x = np.array([1., 1.])
        i = tf.keras.Input((1,))
        l = maxent.TrainableInputLayer(x)(i)
        d = tfp.layers.DistributionLambda(lambda x: tfd.Normal(
            loc=x[..., 0], scale=tf.math.exp(x[..., 1])))(l)
        model = maxent.ParameterJoint([lambda x: x], inputs=i, outputs=[d])
        model.compile(tf.keras.optimizers.Adam(0.1))

        # make bad simulator
        def simulate(x):
            y = np.random.normal(loc=2, scale=0.1)
            return y

        # make ME model
        r = maxent.Restraint(lambda x: x, 8, maxent.EmptyPrior())
        hme_model = maxent.HyperMaxentModel([r], model, simulate)
        with self.assertRaises(ValueError) as e:
            hme_model.fit(epochs=1, outter_epochs=1)


if __name__ == "__main__":
    unittest.main()<|MERGE_RESOLUTION|>--- conflicted
+++ resolved
@@ -38,22 +38,13 @@
         la(gk, w)
 
     def test_lrw_layer(self):
-<<<<<<< HEAD
         l = maxent._ReweightLayerLaplace(np.random.normal(size=10).astype(np.float32))
-=======
-        l = maxent.ReweightLayerLaplace(np.random.normal(size=10).astype(np.float32))
->>>>>>> 44355a5e
         w = l(np.arange(10, dtype=np.float32))
         assert len(w) == 1
 
     def test_lavg_layer(self):
-<<<<<<< HEAD
         l = maxent._ReweightLayerLaplace(np.random.normal(size=10).astype(np.float32))
         la = maxent._AvgLayerLaplace(l)
-=======
-        l = maxent.ReweightLayerLaplace(np.random.normal(size=10).astype(np.float32))
-        la = maxent.AvgLayerLaplace(l)
->>>>>>> 44355a5e
         gk = np.arange(10, dtype=np.float32)
         w = l(gk)
         la(gk, w)
@@ -97,23 +88,15 @@
     def test_hme(self):
         # make a model for sampling parameters
         x = np.array([1.0, 1.0])
-<<<<<<< HEAD
-=======
         tf.random.set_seed(0)
-
->>>>>>> 44355a5e
+  
         i = tf.keras.Input((1,))
         l = maxent.TrainableInputLayer(x)(i)
         d = tfp.layers.DistributionLambda(
             lambda x: tfd.Normal(loc=x[..., 0], scale=tf.math.exp(x[..., 1]))
         )(l)
-<<<<<<< HEAD
         model = maxent.ParameterJoint(inputs=i, outputs=[d])
         model.compile(tf.keras.optimizers.Adam(0.1))
-=======
-        model = maxent.ParameterJoint([lambda x: x], inputs=i, outputs=[d])
-        model.compile(tf.keras.optimizers.SGD(0.1))
->>>>>>> 44355a5e
 
         # make simulator
         def simulate(x):
