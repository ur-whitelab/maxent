--- conflicted
+++ resolved
@@ -75,12 +75,9 @@
 class TestHyperModel(unittest.TestCase):
     def test_hme(self):
         # make a model for sampling parameters
-<<<<<<< HEAD
         x = np.array([1.0, 1.0])
-=======
         tf.random.set_seed(0)
-        x = np.array([1., 1.])
->>>>>>> 81a0e108
+
         i = tf.keras.Input((1,))
         l = maxent.TrainableInputLayer(x)(i)
         d = tfp.layers.DistributionLambda(
